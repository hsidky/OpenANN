#pragma once

#include <string>
#include <iostream>
#include <sstream>
#include <fstream>
#include <iomanip>

#ifndef NDEBUG

#ifndef OPENNANN_LOGLEVEL 
  #define OPENANN_LOGLEVEL OpenANN::Log::DEBUG 
#endif // OPENANN_LOGLEVEL

#define OPENANN_OUTPUT(msg) std::cout << __FILE__ << "(" << __LINE__ << "): " << msg << std::endl;
#define OPENANN_TRACE(msg) std::cerr << __FILE__ << "(" << __LINE__ << "): " << msg << std::endl;

#else // NDEBUG

#ifndef OPENNANN_LOGLEVEL 
  #define OPENANN_LOGLEVEL OpenANN::Log::INFO 
#endif // OPENANN_LOGLEVEL

#define OPENANN_OUTPUT(msg) std::cout << msg << std::endl;
#define OPENANN_TRACE(msg)

#endif // NDEBUG

<<<<<<< HEAD
=======

#ifndef OPENANN_LOG_NAMESPACE
  #define OPENANN_LOG_NAMESPACE NULL
#endif

#ifndef OPENNANN_LOGLEVEL 
  #define OPENANN_LOGLEVEL OpenANN::Log::DEBUG 
#endif // OPENANN_LOGLEVEL

>>>>>>> acfa8b7a
#define OPENANN_LOG(level) \
    if(level > OPENANN_LOGLEVEL) ; \
    else if(level > OpenANN::Log::getLevel()) ; \
    else OpenANN::Log().get(level, OPENANN_LOG_NAMESPACE)

#define OPENANN_DEBUG OPENANN_LOG(OpenANN::Log::DEBUG)
#define OPENANN_INFO OPENANN_LOG(OpenANN::Log::INFO)
#define OPENANN_ERROR OPENANN_LOG(OpenANN::Log::ERROR)

namespace OpenANN
{

struct FloatingPointFormatter
{
  double value;
  int precision;
  FloatingPointFormatter(double value, int precision);
};

std::ostream& operator<<(std::ostream& os, const FloatingPointFormatter& t);

class Log 
{
public:
  enum LogLevel {
      DISABLED = 0,
      ERROR,
      INFO, 
      DEBUG
  };

  Log();
  virtual ~Log();

  std::ostream& get(LogLevel level, const char* name_space);

  static std::ostream& getStream();
  static LogLevel& getLevel();

private:
  std::ostringstream message;
  LogLevel level;
};


class Logger
{
public:
  static bool deactivate;
  enum Target
  {
    NONE, CONSOLE, FILE, APPEND_FILE
  } target;

  std::string name;
  std::ofstream file;

  Logger(Target target, std::string name = "Logger");
  ~Logger();
  bool isActive();
};

Logger& operator<<(Logger& logger, const FloatingPointFormatter& t);

template<typename T>
Logger& operator<<(Logger& logger, const T& t)
{
  switch(logger.target)
  {
    case Logger::CONSOLE:
      std::cout << t << std::flush;
      break;
    case Logger::APPEND_FILE:
    case Logger::FILE:
      logger.file << t << std::flush;
      break;
    default: // do not log
      break;
  }
  return logger;
}

}<|MERGE_RESOLUTION|>--- conflicted
+++ resolved
@@ -26,18 +26,10 @@
 
 #endif // NDEBUG
 
-<<<<<<< HEAD
-=======
-
 #ifndef OPENANN_LOG_NAMESPACE
   #define OPENANN_LOG_NAMESPACE NULL
 #endif
 
-#ifndef OPENNANN_LOGLEVEL 
-  #define OPENANN_LOGLEVEL OpenANN::Log::DEBUG 
-#endif // OPENANN_LOGLEVEL
-
->>>>>>> acfa8b7a
 #define OPENANN_LOG(level) \
     if(level > OPENANN_LOGLEVEL) ; \
     else if(level > OpenANN::Log::getLevel()) ; \
