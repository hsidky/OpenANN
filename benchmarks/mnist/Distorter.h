#ifndef DISTORTER_H_
#define DISTORTER_H_

#include <OpenANN/util/Random.h>
#include <OpenANN/util/AssertionMacros.h>
#include <OpenANN/util/EigenWrapper.h>
#include <Eigen/Dense>
#include <cmath>

/**
 * Source: http://www.codeproject.com/Articles/16650/Neural-Network-for-Recognition-of-Handwritten-Digi
 */
class Distorter
{
public:
  //! elastic distortion
  double sigma;
  //! elastic scaling
  double alpha;
  //! maximal absolute rotation
  double beta;
  //! maximal horizontal scaling (percent)
  double gammaX;
  //! maximal vertical scaling (percent)
  double gammaY;

  //! has to be odd
  int gaussianKernelSize;
  Eigen::MatrixXd gaussianKernel;
  Eigen::MatrixXd distortionH, distortionV;

  Distorter(double sigma = 5.0, double alpha = 0.5, double beta = 15.0,
            double gammaX = 15.0, double gammaY = 15.0)
    : sigma(sigma), alpha(alpha), beta(beta), gammaX(gammaX), gammaY(gammaY),
      gaussianKernelSize(21), gaussianKernel(gaussianKernelSize,
                                             gaussianKernelSize)
  {
    double twoSigmaSquared = sigma * sigma / 2.0;
    double twoPiSigma = sqrt(2.0 * M_PI) / sigma;
    int center = gaussianKernelSize / 2;
    for(int row = 0; row < gaussianKernelSize; row++)
      for(int col = 0; col < gaussianKernelSize; col++)
<<<<<<< HEAD
        gaussianKernel(row, col) = twoPiSigma * exp(-twoSigmaSquared * (std::pow((double)(row - center), 2.0) + std::pow((double)(col - center), 2.0)));
=======
        gaussianKernel(row, col) = twoPiSigma * exp(-twoSigmaSquared *
            (std::pow((double) (row-center), 2.0) +
            std::pow((double) (col-center), 2.0)));
>>>>>>> effe40dd
    OPENANN_CHECK_MATRIX_BROKEN(gaussianKernel);
  }

  void createDistortionMap(int rows, int cols)
  {
    // uniform random matrices
    OpenANN::RandomNumberGenerator rng;
    Eigen::MatrixXd uniformH(rows, cols), uniformV(rows, cols);
    for(int r = 0; r < rows; r++)
    {
      for(int c = 0; c < cols; c++)
      {
        uniformH(r, c) = rng.generate<double>(-1.0, 2.0);
        uniformV(r, c) = rng.generate<double>(-1.0, 2.0);
      }
    }

    // gaussian filter
    distortionH.resize(rows, cols), distortionV.resize(rows, cols);
    distortionH.setZero();
    distortionV.setZero();
    int kernelCenter = gaussianKernelSize / 2;
    for(int r = 0; r < rows; r++)
    {
      for(int c = 0; c < cols; c++)
      {
        double convolvedH = 0.0, convolvedV = 0.0;
        for(int kr = 0; kr < gaussianKernelSize; kr++)
        {
          for(int kc = 0; kc < gaussianKernelSize; kc++)
          {
            int inputRow = r - kernelCenter + kr, inputCol = c - kernelCenter + kc;
            if(!(inputRow < 0 || inputRow >= rows || inputCol < 0 || inputCol >= cols))
            {
              convolvedH += uniformH(inputRow, inputCol) * gaussianKernel(kr, kc);
              convolvedV += uniformV(inputRow, inputCol) * gaussianKernel(kr, kc);
            }
          }
        }
        distortionH(r, c) = alpha * convolvedH;
        distortionV(r, c) = alpha * convolvedV;
      }
    }
    OPENANN_CHECK_MATRIX_BROKEN(distortionH);
    OPENANN_CHECK_MATRIX_BROKEN(distortionV);

    // image scaling
    double horizontalScaling = rng.generate<double>(-1.0, 2.0) * gammaX / 100.0;
    double verticalScaling = rng.generate<double>(-1.0, 2.0) * gammaY / 100.0;
    int imageCenter = rows / 2;
    OPENANN_CHECK_EQUALS(cols, rows); // could be generalized but YAGNI
    for(int r = 0; r < rows; r++)
    {
      for(int c = 0; c < cols; c++)
      {
        distortionH(r, c) += horizontalScaling * (double)(c - imageCenter);
        distortionV(r, c) -= verticalScaling * (double)(imageCenter - r); // negative because of top-down bitmap
      }
    }
    OPENANN_CHECK_MATRIX_BROKEN(distortionH);
    OPENANN_CHECK_MATRIX_BROKEN(distortionV);

    // rotation
    double angle = beta * rng.generate<double>(-1.0, 2.0) * M_PI / 180.0;
    double cosAngle = cos(angle);
    double sinAngle = sin(angle);

    for(int r = 0; r < rows; r++)
    {
      for(int c = 0; c < cols; c++)
      {
        distortionH(r, c) += (c - imageCenter) * (cosAngle - 1.0) - (imageCenter - r) * sinAngle;
        distortionV(r, c) -= (imageCenter - r) * (cosAngle - 1.0) - (c - imageCenter) * sinAngle;
      }
    }
    OPENANN_CHECK_MATRIX_BROKEN(distortionH);
    OPENANN_CHECK_MATRIX_BROKEN(distortionV);
  }


  void applyDistortions(Eigen::MatrixXd& instances, int rows, int cols)
  {
    for(int n = 0; n < instances.cols(); n++)
    {
      Eigen::VectorXd instance = instances.col(n); // TODO do not copy
      createDistortionMap(rows, cols);
      applyDistortion(instance);
      instances.col(n) = instance;
    }
  }

  void applyDistortion(Eigen::VectorXd& instance)
  {
    Eigen::VectorXd input = instance;
    int rows = distortionH.rows(), cols = distortionH.cols();
    for(int r = 0; r < rows; r++)
    {
      for(int c = 0; c < cols; c++)
      {
        double sourceRow = (double) r - distortionV(r, c);
        double sourceCol = (double) c - distortionH(r, c);
        double rowFraction = sourceRow - ceil(sourceRow);
        double colFraction = sourceCol - ceil(sourceCol);
        double w1 = (1.0 - rowFraction) * (1.0 - colFraction);
        double w2 = (1.0 - rowFraction) * colFraction;
        double w3 = rowFraction * (1.0 - colFraction);
        double w4 = rowFraction * colFraction;

        if(!(sourceRow + 1 >= rows || sourceRow < 0 || sourceCol + 1 > cols || sourceCol < 0))
        {
          int sr = (int) sourceRow, sc = (int) sourceCol;
          int srn = sr + 1, scn = sc + 1;
          while(srn >= rows) srn -= rows;
          while(srn < 0) srn += rows;
          while(scn >= cols) scn -= cols;
          while(scn < 0) scn += cols;
          instance(r * cols + c) = w1 * input(sr * cols + sc) + w2 * input(sr * cols + scn)
                                   + w3 * input(srn * cols + sc) + w4 * input(srn * cols + scn);
        }
      }
    }
  }
};

#endif // DISTORTER_H_<|MERGE_RESOLUTION|>--- conflicted
+++ resolved
@@ -40,13 +40,9 @@
     int center = gaussianKernelSize / 2;
     for(int row = 0; row < gaussianKernelSize; row++)
       for(int col = 0; col < gaussianKernelSize; col++)
-<<<<<<< HEAD
-        gaussianKernel(row, col) = twoPiSigma * exp(-twoSigmaSquared * (std::pow((double)(row - center), 2.0) + std::pow((double)(col - center), 2.0)));
-=======
         gaussianKernel(row, col) = twoPiSigma * exp(-twoSigmaSquared *
-            (std::pow((double) (row-center), 2.0) +
-            std::pow((double) (col-center), 2.0)));
->>>>>>> effe40dd
+            (std::pow((double)(row - center), 2.0) +
+            std::pow((double)(col - center), 2.0)));
     OPENANN_CHECK_MATRIX_BROKEN(gaussianKernel);
   }
 
