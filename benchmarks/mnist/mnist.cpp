--- conflicted
+++ resolved
@@ -64,12 +64,7 @@
 
   OpenANN::StoppingCriteria stop;
   stop.maximalIterations = 100;
-<<<<<<< HEAD
-  OpenANN::MBSGD optimizer(0.1, 0.998, 0.001, 0.6, 0.0001, 0.9, 10, 0.01, 100.0);
-=======
-  //net.train(OpenANN::MINIBATCH_SGD, OpenANN::CE, stop, true, true);
   OpenANN::MBSGD optimizer(0.01, 1.0, 0.01, 0.6, 0.0, 0.9, 10, 0.01, 100.0);
->>>>>>> dc5e33a0
   net.initialize();
   optimizer.setOptimizable(net);
   optimizer.setStopCriteria(stop);
