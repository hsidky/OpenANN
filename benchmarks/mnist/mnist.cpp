--- conflicted
+++ resolved
@@ -55,13 +55,8 @@
      .fullyConnectedLayer(120, OpenANN::RECTIFIER, 0.05)          // 120
      .fullyConnectedLayer(84, OpenANN::RECTIFIER, 0.05)           //  84
      .outputLayer(loader.F, OpenANN::LINEAR, 0.05)                //  10
-<<<<<<< HEAD
-     .trainingSet(trainingSet);
-  OpenANN::DirectStorageDataSet testSet(loader.testInput, loader.testOutput,
-=======
      .trainingSet(loader.trainingInput, loader.trainingOutput);
   OpenANN::DirectStorageDataSet testSet(&loader.testInput, &loader.testOutput,
->>>>>>> 7014430d
                                         OpenANN::DirectStorageDataSet::MULTICLASS,
                                         OpenANN::Logger::FILE);
   net.testSet(testSet);
