#include <OpenANN/OpenANN>
#include <OpenANN/optimization/MBSGD.h>
#include <OpenANN/Evaluator.h>
#include <OpenANN/io/DataStream.h>
#include <OpenANN/io/DirectStorageDataSet.h>
#include "IDXLoader.h"
#ifdef PARALLEL_CORES
#include <omp.h>
#endif

/**
 * \page MNISTBenchmark MNIST
 *
 * Here, we use a CNN that is similar to Yann LeCun's LeNet 5 to learn
 * handwritten digit  recognition. Download the MNIST data set from
 * <a href="http://yann.lecun.com/exdb/mnist/" target=_blank>THE MNIST
 * DATABASE of handwritten digits</a>. You need all four files. Create the
 * directory "mnist" in your working directory, move the data set to this
 * directory and execute the benchmark or pass the directory of the MNIST
 * data set as argument to the program. Some information about the
 * classification of the test set will be logged in the file
 * "evaluation-*.log", where '*' is the starting time.
 *
 * To execute the benchmark you can run the Python script:
\code
python benchmark.py [download] [run] [evaluate]
\endcode
 * download will download the dataset, run will start the benchmark and
 * evaluate will plot the result. You can of course modify the script or do
 * each step manually.
 */

int main(int argc, char** argv)
{
#ifdef PARALLEL_CORES
  omp_set_num_threads(PARALLEL_CORES);
#endif

  std::string directory = "./";
  bool distortions = false;
  if(argc > 1)
    directory = std::string(argv[1]);
  if(argc > 2)
    distortions = true;

  IDXLoader loader(28, 28, 60000, 10000, directory);
  Distorter distorter;

  OpenANN::Net net;
  net.inputLayer(1, loader.padToX, loader.padToY);
  net.setRegularization(0.0, 0.0, 15.0);
  if(distortions)
  {
    // High model complexity
    net.convolutionalLayer(20, 5, 5, OpenANN::RECTIFIER, 0.05)
    .maxPoolingLayer(2, 2)
    .convolutionalLayer(40, 5, 5, OpenANN::RECTIFIER, 0.05)
    .maxPoolingLayer(2, 2)
    .fullyConnectedLayer(150, OpenANN::RECTIFIER, 0.05);
  }
  else
  {
    // Smaller network
    net.dropoutLayer(0.2)
    .convolutionalLayer(30, 5, 5, OpenANN::RECTIFIER, 0.05)
    .dropoutLayer(0.2)
    .maxPoolingLayer(2, 2)
    .convolutionalLayer(30, 5, 5, OpenANN::RECTIFIER, 0.05)
    .dropoutLayer(0.2)
    .maxPoolingLayer(2, 2)
    .fullyConnectedLayer(200, OpenANN::RECTIFIER, 0.05)
    .dropoutLayer(0.4)
    .fullyConnectedLayer(150, OpenANN::RECTIFIER, 0.05)
    .dropoutLayer(0.4);
  }
  net.outputLayer(loader.F, OpenANN::LINEAR, 0.05);
  net.useDropout(true);
  OpenANN::MulticlassEvaluator evaluator(OpenANN::Logger::FILE);
  OpenANN::DirectStorageDataSet testSet(&loader.testInput, &loader.testOutput,
                                        &evaluator);
  net.validationSet(testSet);
  net.setErrorFunction(OpenANN::CE);
  OPENANN_INFO << "Created MLP.";
  OPENANN_INFO << "D = " << loader.D << ", F = " << loader.F
               << ", N = " << loader.trainingN << ", L = " << net.dimension();
  OPENANN_INFO << "Press CTRL+C to stop optimization after the next"
               " iteration is finished.";

<<<<<<< HEAD
  OpenANN::MBSGD optimizer(0.001, 0.0, 1, 1.0, 0.0, 0.0, 1.0, 1.0, 1.0);
  OpenANN::DataStream stream = OpenANN::DataStream(loader.trainingN)
      .setLearner(net).setOptimizer(optimizer);
=======
  OpenANN::MBSGD optimizer(0.05, 0.0, 1, 0.9998, 0.001, 0.0, 1.0, 1.0, 1.0);
  OpenANN::DataStream stream(loader.trainingN);
  stream.setLearner(net);
  stream.setOptimizer(optimizer);
>>>>>>> af73e13b

  Eigen::VectorXd x, t;
  if(distortions)
  {
    // Generate more training data with distortions
    for(int it = 0; it < 200; it++)
    {
      for(int n = 0; n < loader.trainingN; n++)
      {
        x = loader.trainingInput.row(n);
        t = loader.trainingOutput.row(n);
        distorter.applyDistortion(x, loader.padToX, loader.padToY);
        stream.addSample(&x, &t);
      }
    }
  }
  else
  {
    for(int it = 0; it < 100; it++)
    {
      for(int n = 0; n < loader.trainingN; n++)
      {
        x = loader.trainingInput.row(n);
        t = loader.trainingOutput.row(n);
        stream.addSample(&x, &t);
      }
    }
  }

  OPENANN_INFO << "Error = " << net.error();
  OPENANN_INFO << "Wrote data to evaluation-*.log.";

  net.save("mnist.net");

  return EXIT_SUCCESS;
}<|MERGE_RESOLUTION|>--- conflicted
+++ resolved
@@ -86,16 +86,9 @@
   OPENANN_INFO << "Press CTRL+C to stop optimization after the next"
                " iteration is finished.";
 
-<<<<<<< HEAD
-  OpenANN::MBSGD optimizer(0.001, 0.0, 1, 1.0, 0.0, 0.0, 1.0, 1.0, 1.0);
+  OpenANN::MBSGD optimizer(0.05, 0.0, 1, 0.9998, 0.001, 0.0, 1.0, 1.0, 1.0);
   OpenANN::DataStream stream = OpenANN::DataStream(loader.trainingN)
       .setLearner(net).setOptimizer(optimizer);
-=======
-  OpenANN::MBSGD optimizer(0.05, 0.0, 1, 0.9998, 0.001, 0.0, 1.0, 1.0, 1.0);
-  OpenANN::DataStream stream(loader.trainingN);
-  stream.setLearner(net);
-  stream.setOptimizer(optimizer);
->>>>>>> af73e13b
 
   Eigen::VectorXd x, t;
   if(distortions)
