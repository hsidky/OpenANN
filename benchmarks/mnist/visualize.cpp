#include <OpenANN/OpenANN>
#include <OpenANN/io/DirectStorageDataSet.h>
#include <OpenANN/io/Logger.h>
#include "IDXLoader.h"
#include <QGLWidget>
#include <QKeyEvent>
#include <QApplication>
#include <GL/glu.h>
#ifdef PARALLEL_CORES
#include <omp.h>
#endif

class MNISTVisualization : public QGLWidget
{
  OpenANN::Net& net;
  OpenANN::DataSet& dataSet;
  int rows, cols;
  int width, height;
  int instance;
  OpenANN::Logger debugLogger;
public:
  MNISTVisualization(OpenANN::Net& net, OpenANN::DataSet& dataSet,
                     int rows, int cols,
                     QWidget* parent = 0, const QGLWidget* shareWidget = 0,
                     Qt::WindowFlags f = 0)
      : net(net), dataSet(dataSet), rows(rows), cols(cols), width(800),
        height(600), instance(0), debugLogger(OpenANN::Logger::CONSOLE)
  {
  }

  virtual void initializeGL()
  {
    glEnable(GL_DEPTH_TEST);
    glEnable(GL_LINE_SMOOTH);
    glHint(GL_LINE_SMOOTH_HINT, GL_NICEST);
    glEnable(GL_BLEND);
    glBlendFunc(GL_SRC_ALPHA, GL_ONE_MINUS_SRC_ALPHA);
    glDepthFunc(GL_LEQUAL);
    glHint(GL_PERSPECTIVE_CORRECTION_HINT, GL_NICEST);
    glShadeModel(GL_SMOOTH);
    glClearColor(0.0, 0.0, 0.0, 0.0);
    glPointSize(5.0);
  }

  virtual void resizeGL(int width, int height)
  {
    this->width = width;
    this->height = height;
    glViewport(0, 0, width, height);
    glMatrixMode(GL_PROJECTION);
    glLoadIdentity();
    gluPerspective(45.0f, (float) width / (float) height, 1.0f, 200.0f);

    glMatrixMode(GL_MODELVIEW);
    glLoadIdentity();
    glClearColor(1.0, 1.0, 1.0, 1.0);
    glClearDepth(1.0f);
  }

  virtual void paintGL()
  {
    glClear(GL_COLOR_BUFFER_BIT | GL_DEPTH_BUFFER_BIT);
    glLoadIdentity();

    int xOffset = -70;
    int yOffset = -50;
    int zoom = -200;
    glTranslatef(xOffset,yOffset,zoom);

    Eigen::VectorXd x = dataSet.getInstance(instance);
    Eigen::VectorXd y = net(x);
    Eigen::VectorXd yt = dataSet.getTarget(instance);

    int prediction = 0;
    y.maxCoeff(&prediction);
    int label = 0;
    yt.maxCoeff(&label);

    glColor3f(0.0f,0.0f,0.0f);
    glLineWidth(5.0);

    float scale = 0;
    float translateY = 0;

    for(int l = 0; l < net.numberOflayers(); l++)
    {
      float translateX = 0;
      OpenANN::Layer& layer = net.getLayer(l);
      Eigen::VectorXd layerOutput = layer.getOutput();
      double mi = layerOutput.minCoeff();
      double ma = layerOutput.maxCoeff();
      OpenANN::OutputInfo info = net.getOutputInfo(l);
      float featureMaps = 1, cols = 1, rows = 1;
      if(info.dimensions.size() == 3)
      {
        featureMaps = info.dimensions[0];
        cols = info.dimensions[1];
        rows = info.dimensions[2];
      }
      else if(info.dimensions.size() == 2)
      {
        cols = info.dimensions[0];
        rows = info.dimensions[1];
      }
      else
      {
        cols = info.dimensions[0];
      }
      glColor3f(0.0f,0.0f,0.0f);
      renderText(10, 35*(net.numberOflayers()-l+1), QString::number(featureMaps)
          + "x" + QString::number(rows) + "x" + QString::number(cols),
                 QFont("Helvetica", 20));
      glBegin(GL_QUADS);
      scale = 1.0;
      if(featureMaps > 1 || rows == 1)
        scale = 120.0f / (featureMaps * cols + featureMaps-1);
      else
        translateX += 60.0f - cols / 2.0f;
      for(int fm = 0; fm < featureMaps; fm++, translateX += (cols+1)*scale)
      {
        for(int row = 0; row < rows; row++)
        {
          for(int col = 0; col < cols; col++)
          {
            float c = (layerOutput(fm*rows*cols+row*cols+col) - mi) / (ma-mi);
            float x = translateX + col * scale;
            float y = translateY + (rows - row) * scale;
            glColor3f(c, c, c);
            glVertex2f((float) x, (float) y);
            glVertex2f((float) x+scale, (float) y);
            glVertex2f((float) x+scale, (float) y+scale);
            glVertex2f((float) x, (float) y+scale);
          }
        }
      }
      glEnd();
      translateY += (rows+1) * scale;
    }

    glColor3f(0.0f,0.0f,0.0f);
    renderText(20, 30, QString("Instance #") + QString::number(instance+1)
        + QString(", label: ") + QString::number(label) + ", prediction: "
        + QString::number(prediction), QFont("Helvetica", 20));

    glFlush();
  }

  virtual void keyPressEvent(QKeyEvent* keyEvent)
  {
    switch(keyEvent->key())
    {
      case Qt::Key_Up:
        instance++;
        if(instance >= dataSet.samples())
          instance = dataSet.samples()-1;
        update();
        break;
      case Qt::Key_Down:
        instance--;
        if(instance < 0)
          instance = 0;
        update();
        break;
      default:
        QGLWidget::keyPressEvent(keyEvent);
        break;
    }
  }
};

int main(int argc, char** argv)
{
#ifdef PARALLEL_CORES
  omp_set_num_threads(PARALLEL_CORES);
#endif
  OpenANN::Logger interfaceLogger(OpenANN::Logger::CONSOLE);

  std::string directory = "mnist/";
  if(argc > 1)
    directory = std::string(argv[1]);

  IDXLoader loader(28, 28, 60000, 10000, directory);

<<<<<<< HEAD
  OpenANN::Net net;                                               // Nodes per layer:
  net.inputLayer(1, loader.padToX, loader.padToY, true)           //   1 x 28 x 28
     .convolutionalLayer(10, 5, 5, OpenANN::RECTIFIER, 0.05)      //  10 x 24 x 24
     .maxPoolingLayer(2, 2)                                       //  10 x 12 x 12
     .convolutionalLayer(16, 5, 5, OpenANN::RECTIFIER, 0.05)      //  16 x  8 x  8
     .maxPoolingLayer(2, 2)                                       //  16 x  4 x  4
     .fullyConnectedLayer(120, OpenANN::RECTIFIER, 0.05)          // 120
     .fullyConnectedLayer(84, OpenANN::RECTIFIER, 0.05)           //  84
     .outputLayer(loader.F, OpenANN::LINEAR, 0.05)                //  10
=======
  OpenANN::Net net;                                          // Nodes per layer:
  net.inputLayer(1, loader.padToX, loader.padToY)            //   1 x 28 x 28
     .convolutionalLayer(10, 5, 5, OpenANN::RECTIFIER, 0.05) //  10 x 24 x 24
     .maxPoolingLayer(2, 2)                                  //  10 x 12 x 12
     .convolutionalLayer(16, 5, 5, OpenANN::RECTIFIER, 0.05) //  16 x  8 x  8
     .maxPoolingLayer(2, 2)                                  //  16 x  4 x  4
     .fullyConnectedLayer(120, OpenANN::RECTIFIER, 0.05)     // 120
     .fullyConnectedLayer(84, OpenANN::RECTIFIER, 0.05)      //  84
     .outputLayer(loader.F, OpenANN::LINEAR, 0.05)           //  10
>>>>>>> 7014430d
     .trainingSet(loader.trainingInput, loader.trainingOutput);
  OpenANN::DirectStorageDataSet testSet(&loader.testInput, &loader.testOutput,
                                        OpenANN::DirectStorageDataSet::MULTICLASS,
                                        OpenANN::Logger::FILE);
  net.initialize();

  // Load parameters
  std::ifstream file("weights.log");
  Eigen::VectorXd weights = net.currentParameters();
  for(int i = 0; i < net.dimension(); i++)
    file >> weights(i);
  net.setParameters(weights);

  net.testSet(testSet);
  net.setErrorFunction(OpenANN::CE);
  interfaceLogger << "Created MLP.\n" << "D = " << loader.D << ", F = "
      << loader.F << ", N = " << loader.trainingN << ", L = " << net.dimension() << "\n";

  QApplication app(argc, argv);
  MNISTVisualization visual(net, testSet, loader.padToX, loader.padToY);
  visual.show();
  visual.resize(800, 600);

  return app.exec();
}<|MERGE_RESOLUTION|>--- conflicted
+++ resolved
@@ -181,17 +181,6 @@
 
   IDXLoader loader(28, 28, 60000, 10000, directory);
 
-<<<<<<< HEAD
-  OpenANN::Net net;                                               // Nodes per layer:
-  net.inputLayer(1, loader.padToX, loader.padToY, true)           //   1 x 28 x 28
-     .convolutionalLayer(10, 5, 5, OpenANN::RECTIFIER, 0.05)      //  10 x 24 x 24
-     .maxPoolingLayer(2, 2)                                       //  10 x 12 x 12
-     .convolutionalLayer(16, 5, 5, OpenANN::RECTIFIER, 0.05)      //  16 x  8 x  8
-     .maxPoolingLayer(2, 2)                                       //  16 x  4 x  4
-     .fullyConnectedLayer(120, OpenANN::RECTIFIER, 0.05)          // 120
-     .fullyConnectedLayer(84, OpenANN::RECTIFIER, 0.05)           //  84
-     .outputLayer(loader.F, OpenANN::LINEAR, 0.05)                //  10
-=======
   OpenANN::Net net;                                          // Nodes per layer:
   net.inputLayer(1, loader.padToX, loader.padToY)            //   1 x 28 x 28
      .convolutionalLayer(10, 5, 5, OpenANN::RECTIFIER, 0.05) //  10 x 24 x 24
@@ -201,7 +190,6 @@
      .fullyConnectedLayer(120, OpenANN::RECTIFIER, 0.05)     // 120
      .fullyConnectedLayer(84, OpenANN::RECTIFIER, 0.05)      //  84
      .outputLayer(loader.F, OpenANN::LINEAR, 0.05)           //  10
->>>>>>> 7014430d
      .trainingSet(loader.trainingInput, loader.trainingOutput);
   OpenANN::DirectStorageDataSet testSet(&loader.testInput, &loader.testOutput,
                                         OpenANN::DirectStorageDataSet::MULTICLASS,
