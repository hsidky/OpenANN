#include <OpenANN/OpenANN>
#include <OpenANN/io/DirectStorageDataSet.h>
#include <OpenANN/io/Logger.h>
<<<<<<< HEAD
#include <OpenANN/Evaluator.h>
=======
#include "IDXLoader.h"
>>>>>>> effe40dd
#include <QGLWidget>
#include <QKeyEvent>
#include <QApplication>
#include <GL/glu.h>
#ifdef PARALLEL_CORES
#include <omp.h>
#endif

class MNISTVisualization : public QGLWidget
{
  OpenANN::Net& net;
  OpenANN::DataSet& dataSet;
  int rows, cols;
  int width, height;
  int instance;
  OpenANN::Logger debugLogger;
public:
  MNISTVisualization(OpenANN::Net& net, OpenANN::DataSet& dataSet,
                     int rows, int cols,
                     QWidget* parent = 0, const QGLWidget* shareWidget = 0,
                     Qt::WindowFlags f = 0)
    : net(net), dataSet(dataSet), rows(rows), cols(cols), width(800),
      height(600), instance(0), debugLogger(OpenANN::Logger::CONSOLE)
  {
  }

  virtual void initializeGL()
  {
    glEnable(GL_DEPTH_TEST);
    glEnable(GL_LINE_SMOOTH);
    glHint(GL_LINE_SMOOTH_HINT, GL_NICEST);
    glEnable(GL_BLEND);
    glBlendFunc(GL_SRC_ALPHA, GL_ONE_MINUS_SRC_ALPHA);
    glDepthFunc(GL_LEQUAL);
    glHint(GL_PERSPECTIVE_CORRECTION_HINT, GL_NICEST);
    glShadeModel(GL_SMOOTH);
    glClearColor(0.0, 0.0, 0.0, 0.0);
    glPointSize(5.0);
  }

  virtual void resizeGL(int width, int height)
  {
    this->width = width;
    this->height = height;
    glViewport(0, 0, width, height);
    glMatrixMode(GL_PROJECTION);
    glLoadIdentity();
    gluPerspective(45.0f, (float) width / (float) height, 1.0f, 200.0f);

    glMatrixMode(GL_MODELVIEW);
    glLoadIdentity();
    glClearColor(1.0, 1.0, 1.0, 1.0);
    glClearDepth(1.0f);
  }

  virtual void paintGL()
  {
    glClear(GL_COLOR_BUFFER_BIT | GL_DEPTH_BUFFER_BIT);
    glLoadIdentity();

    int xOffset = -70;
    int yOffset = -50;
    int zoom = -200;
    glTranslatef(xOffset, yOffset, zoom);

    Eigen::VectorXd x = dataSet.getInstance(instance);
    Eigen::VectorXd y = net(x);
    Eigen::VectorXd yt = dataSet.getTarget(instance);

    int prediction = 0;
    y.maxCoeff(&prediction);
    int label = 0;
    yt.maxCoeff(&label);

    glColor3f(0.0f, 0.0f, 0.0f);
    glLineWidth(5.0);

    float scale = 0;
    float translateY = 0;

    for(int l = 0; l < net.numberOflayers(); l++)
    {
      float translateX = 0;
      OpenANN::Layer& layer = net.getLayer(l);
      Eigen::MatrixXd layerOutput = layer.getOutput();
      double mi = layerOutput.minCoeff();
      double ma = layerOutput.maxCoeff();
      OpenANN::OutputInfo info = net.getOutputInfo(l);
      float featureMaps = 1, cols = 1, rows = 1;
      if(info.dimensions.size() == 3)
      {
        featureMaps = info.dimensions[0];
        cols = info.dimensions[1];
        rows = info.dimensions[2];
      }
      else if(info.dimensions.size() == 2)
      {
        cols = info.dimensions[0];
        rows = info.dimensions[1];
      }
      else
      {
        cols = info.dimensions[0];
      }
      glColor3f(0.0f, 0.0f, 0.0f);
      renderText(10, 35 * (net.numberOflayers() - l + 1), QString::number(featureMaps)
                 + "x" + QString::number(rows) + "x" + QString::number(cols),
                 QFont("Helvetica", 20));
      glBegin(GL_QUADS);
      scale = 1.0;
      if(featureMaps > 1 || rows == 1)
        scale = 120.0f / (featureMaps * cols + featureMaps - 1);
      else
        translateX += 60.0f - cols / 2.0f;
      for(int fm = 0; fm < featureMaps; fm++, translateX += (cols + 1) * scale)
      {
        for(int row = 0; row < rows; row++)
        {
          for(int col = 0; col < cols; col++)
          {
            float c = (layerOutput(0, fm * rows * cols + row * cols + col) - mi) / (ma - mi);
            float x = translateX + col * scale;
            float y = translateY + (rows - row) * scale;
            glColor3f(c, c, c);
            glVertex2f((float) x, (float) y);
            glVertex2f((float) x + scale, (float) y);
            glVertex2f((float) x + scale, (float) y + scale);
            glVertex2f((float) x, (float) y + scale);
          }
        }
      }
      glEnd();
      translateY += (rows + 1) * scale;
    }

    glColor3f(0.0f, 0.0f, 0.0f);
    renderText(20, 30, QString("Instance #") + QString::number(instance + 1)
               + QString(", label: ") + QString::number(label) + ", prediction: "
               + QString::number(prediction), QFont("Helvetica", 20));

    glFlush();
  }

  virtual void keyPressEvent(QKeyEvent* keyEvent)
  {
    switch(keyEvent->key())
    {
    case Qt::Key_Up:
      instance++;
      if(instance >= dataSet.samples())
        instance = dataSet.samples() - 1;
      update();
      break;
    case Qt::Key_Down:
      instance--;
      if(instance < 0)
        instance = 0;
      update();
      break;
    default:
      QGLWidget::keyPressEvent(keyEvent);
      break;
    }
  }
};

int main(int argc, char** argv)
{
#ifdef PARALLEL_CORES
  omp_set_num_threads(PARALLEL_CORES);
#endif
  OpenANN::Logger interfaceLogger(OpenANN::Logger::CONSOLE);

  std::string directory = "mnist/";
  if(argc > 1)
    directory = std::string(argv[1]);

  IDXLoader loader(28, 28, 60000, 10000, directory);

  OpenANN::Net net;
  net.inputLayer(1, loader.padToX, loader.padToY)
  .convolutionalLayer(20, 5, 5, OpenANN::RECTIFIER, 0.05)
  .maxPoolingLayer(2, 2)
  .convolutionalLayer(20, 5, 5, OpenANN::RECTIFIER, 0.05)
  .maxPoolingLayer(2, 2)
  .fullyConnectedLayer(150, OpenANN::RECTIFIER, 0.05)
  .fullyConnectedLayer(100, OpenANN::RECTIFIER, 0.05)
  .outputLayer(loader.F, OpenANN::LINEAR, 0.05)
  .trainingSet(loader.trainingInput, loader.trainingOutput);
  OpenANN::MulticlassEvaluator evaluator(OpenANN::Logger::FILE);
  OpenANN::DirectStorageDataSet testSet(&loader.testInput, &loader.testOutput,
                                        &evaluator);
  net.initialize();

  // Load parameters
  std::ifstream file("weights.log");
  Eigen::VectorXd weights = net.currentParameters();
  for(int i = 0; i < net.dimension(); i++)
    file >> weights(i);
  net.setParameters(weights);

  net.validationSet(testSet);
  net.setErrorFunction(OpenANN::CE);
  interfaceLogger << "Created MLP.\n" << "D = " << loader.D << ", F = "
                  << loader.F << ", N = " << loader.trainingN << ", L = " << net.dimension() << "\n";

  QApplication app(argc, argv);
  MNISTVisualization visual(net, testSet, loader.padToX, loader.padToY);
  visual.show();
  visual.resize(800, 600);

  return app.exec();
}<|MERGE_RESOLUTION|>--- conflicted
+++ resolved
@@ -1,11 +1,7 @@
 #include <OpenANN/OpenANN>
 #include <OpenANN/io/DirectStorageDataSet.h>
 #include <OpenANN/io/Logger.h>
-<<<<<<< HEAD
-#include <OpenANN/Evaluator.h>
-=======
 #include "IDXLoader.h"
->>>>>>> effe40dd
 #include <QGLWidget>
 #include <QKeyEvent>
 #include <QApplication>
@@ -195,9 +191,7 @@
   .fullyConnectedLayer(100, OpenANN::RECTIFIER, 0.05)
   .outputLayer(loader.F, OpenANN::LINEAR, 0.05)
   .trainingSet(loader.trainingInput, loader.trainingOutput);
-  OpenANN::MulticlassEvaluator evaluator(OpenANN::Logger::FILE);
-  OpenANN::DirectStorageDataSet testSet(&loader.testInput, &loader.testOutput,
-                                        &evaluator);
+  OpenANN::DirectStorageDataSet testSet(&loader.testInput, &loader.testOutput);
   net.initialize();
 
   // Load parameters
