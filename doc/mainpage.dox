--- conflicted
+++ resolved
@@ -126,11 +126,6 @@
 
 \section TodoList Todo List
 
-<<<<<<< HEAD
-  @todo Include two spirals data set generation
-  @todo layer: Maxpooling layer (CNN)
-=======
->>>>>>> 7bd43d4e
   @todo layer: Radial basis functions layer (RBF)
   @todo layer: Support vector machines (SVM, maybe include libsvm?)
   @todo Unsupervised methods (RBM, DBN, SOM, ...)
