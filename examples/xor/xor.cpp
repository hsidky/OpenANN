--- conflicted
+++ resolved
@@ -1,9 +1,6 @@
 #include <OpenANN/OpenANN>
 #include <OpenANN/io/Logger.h>
-<<<<<<< HEAD
 #include <OpenANN/io/DirectStorageDataSet.h>
-=======
->>>>>>> 1c6e2889
 #include <Eigen/Dense>
 #include <iostream>
 
@@ -58,29 +55,17 @@
 int main()
 {
   // Create dataset
-<<<<<<< HEAD
-  const int D = 2;
-  const int F = 1;
-  const int N = 4;
-  Eigen::MatrixXd X(N, D);
-  Eigen::MatrixXd T(N, F);
+  const int D = 2; // number of inputs
+  const int F = 1; // number of outputs
+  const int N = 4; // size of training set
+  Eigen::MatrixXd X(N, D); // inputs
+  Eigen::MatrixXd T(N, F); // outputs
+  // Each row represents an input
   X.row(0) << 0.0, 1.0; T.row(0) << 1.0;
   X.row(1) << 0.0, 0.0; T.row(1) << 0.0;
   X.row(2) << 1.0, 1.0; T.row(2) << 0.0;
   X.row(3) << 1.0, 0.0; T.row(3) << 1.0;
   DirectStorageDataSet dataSet(&X, &T);
-=======
-  const int D = 2; // number of inputs
-  const int F = 1; // number of outputs
-  const int N = 4; // size of training set
-  Eigen::MatrixXd x(N, D); // inputs
-  Eigen::MatrixXd t(N, F); // outputs
-  // Each row represents an input
-  x.row(0) << 0.0, 1.0; t.row(0) << 1.0;
-  x.row(1) << 0.0, 0.0; t.row(1) << 0.0;
-  x.row(2) << 1.0, 1.0; t.row(2) << 0.0;
-  x.row(3) << 1.0, 0.0; t.row(3) << 1.0;
->>>>>>> 1c6e2889
 
   // Create network
   Net net;
@@ -91,12 +76,8 @@
      .fullyConnectedLayer(2, LOGISTIC)
   // Add an output layer with F outputs and logistic activation function
      .outputLayer(F, LOGISTIC)
-<<<<<<< HEAD
+  // Add training set
      .trainingSet(dataSet);
-=======
-  // Add training set
-     .trainingSet(x, t);
->>>>>>> 1c6e2889
 
   // Set stopping conditions
   StoppingCriteria stop;
