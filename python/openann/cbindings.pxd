from libcpp cimport bool
from libcpp.string cimport string
from libcpp.vector cimport vector


cdef extern from "<iostream>" namespace "std":
  cdef cppclass ostream
  ostream& write "operator<<" (ostream& os, char* str)


cdef extern from "Eigen/Dense" namespace "Eigen":
  cdef cppclass VectorXd:
    VectorXd()
    VectorXd(int rows)
    VectorXd(VectorXd&)
    double* data()
    int rows()
    double& get "operator()"(int rows)

  cdef cppclass MatrixXd:
    MatrixXd()
    MatrixXd(int rows, int cols)
    double& coeff(int row, int col)
    double* data()
    int rows()
    int cols()
    double& get "operator()"(int rows, int cols)

  cdef cppclass MatrixXi:
    MatrixXi()
    MatrixXi(int rows, int cols)
    int& coeff(int row, int col)
    int* data()
    int rows()
    int cols()
    int& get "operator()"(int rows, int cols)


cdef extern from "OpenANN/OpenANN" namespace "OpenANN::OpenANNLibraryInfo":
  char* VERSION
  char* URL
  char* DESCRIPTION
  char* COMPILATION_TIME
  char* COMPILER_FLAGS

cdef extern from "OpenANN/OpenANN" namespace "OpenANN":
  void useAllCores()


cdef extern from "OpenANN/ActivationFunctions.h" namespace "OpenANN":
  cdef enum ActivationFunction:
    LOGISTIC
    TANH
    TANH_SCALED
    RECTIFIER
    LINEAR

cdef extern from "OpenANN/Net.h" namespace "OpenANN":
  cdef enum ErrorFunction:
    NO_E_DEFINED
    MSE
    CE


cdef extern from "OpenANN/io/Logger.h" namespace "OpenANN::Logger":
  cdef enum Target:
    NONE
    CONSOLE
    FILE
    APPEND_FILE

cdef extern from "OpenANN/io/Logger.h" namespace "OpenANN::Log":
  cdef enum LogLevel:
    DISABLED
    ERROR
    INFO
    DEBUG

cdef extern from "OpenANN/io/Logger.h" namespace "OpenANN":
  cdef cppclass Log:
    Log()
    ostream& get(LogLevel level, char* namespace)

cdef extern from "OpenANN/io/Logger.h" namespace "OpenANN::Log":
  void setDisabled()
  void setError()
  void setInfo()
  void setDebug()


cdef extern from "OpenANN/util/Random.h" namespace "OpenANN":
  cdef cppclass RandomNumberGenerator:
    void seed(unsigned int seed)


cdef extern from "OpenANN/layers/Layer.h" namespace "OpenANN":
  cdef cppclass OutputInfo:
    bool bias
    vector[int] dimensions
    int outputs()

  cdef cppclass Layer:
    OutputInfo initialize(vector[double*]& param, vector[double*] derivative)
    void initializeParameters()
    void updatedParameters()
    void forwardPropagate(VectorXd* x, VectorXd*& y, bool dropout)
    void backpropagate(VectorXd* ein, VectorXd*& eout)
    MatrixXd& getOutput()
    VectorXd getParameters()


cdef extern from "OpenANN/layers/SigmaPi.h" namespace "OpenANN::SigmaPi":
  cdef cppclass Constraint:
    double constrain "operator()" (int p1, int p2)
    double constrain "operator()" (int p1, int p2, int p3)
    double constrain "operator()" (int p1, int p2, int p3, int p4)

cdef extern from "OpenANN/layers/SigmaPi.h" namespace "OpenANN":
  cdef cppclass SigmaPi(Layer):
    SigmaPi(OutputInfo info, bool bias, ActivationFunction act, double stdDev)
    SigmaPi& secondOrderNodes(int numbers)
    SigmaPi& thirdOrderNodes(int numbers)
    SigmaPi& fourthOrderNodes(int numbers)
    SigmaPi& secondOrderNodes(int numbers, Constraint& constrain)
    SigmaPi& thirdOrderNodes(int numbers, Constraint& constrain)
    SigmaPi& fourthOrderNodes(int numbers, Constraint& constrain)

cdef extern from "OpenANN/layers/SigmaPiConstraints.h" namespace "OpenANN":
  cdef cppclass DistanceConstraint(Constraint):
    DistanceConstraint(long width, long height)
  cdef cppclass SlopeConstraint(Constraint):
    SlopeConstraint(long width, long height)
  cdef cppclass TriangleConstraint(Constraint):
    TriangleConstraint(long width, long height, double resolution)


cdef extern from "OpenANN/io/DataSet.h" namespace "OpenANN":
  cdef cppclass DataSet:
    int samples()
    int inputs()
    int outputs()
    VectorXd& getInstance(int i)
    VectorXd& getTarget(int i)
    void finishIteration(Learner& learner)

cdef extern from "OpenANN/io/DirectStorageDataSet.h" namespace "OpenANN":
  cdef cppclass DirectStorageDataSet(DataSet):
    DirectStorageDataSet(MatrixXd* input, MatrixXd* output)

cdef extern from "OpenANN/io/LibSVM.h":
  int libsvm_load "OpenANN::LibSVM::load" (MatrixXd& input, MatrixXd& output,
                                           char *filename, int min_inputs)
  void save (MatrixXd& input, MatrixXd& output, char *filename)


cdef extern from "OpenANN/optimization/StoppingCriteria.h" namespace "OpenANN":
  cdef cppclass StoppingCriteria:
    StoppingCriteria()
    int maximalFunctionEvaluations
    int maximalIterations
    int maximalRestarts
    double minimalValue
    double minimalValueDifferences
    double minimalSearchSpaceStep


cdef extern from "OpenANN/optimization/Optimizable.h" namespace "OpenANN":
  cdef cppclass Optimizable:
    bool providesInitialization()
    void initialize()
    VectorXd& currentParameters()
    void setParameters(VectorXd& parameters)
    int dimension()
    double error()
    double error_from "error" (unsigned int i)
    bool providesGradient()
    VectorXd gradient_from "gradient" (unsigned int i)
    VectorXd gradient()


cdef extern from "OpenANN/optimization/Optimizer.h" namespace "OpenANN":
  cdef cppclass Optimizer:
    void setOptimizable(Optimizable& optimizable)
    void setStopCriteria(StoppingCriteria& sc)
    void optimize()
    VectorXd result()
    bool step()
    string name()


cdef extern from "OpenANN/optimization/MBSGD.h" namespace "OpenANN":
  cdef cppclass MBSGD(Optimizer):
    MBSGD(double learningRate, double momentum, int batchSize, bool nesterov,
       double learningRateDecay, double minimalLearningRate, 
       double momentumGain, double maximalMomentum,
       double minGain, double maxGain)

cdef extern from "OpenANN/optimization/LMA.h" namespace "OpenANN":
  cdef cppclass LMA(Optimizer):
    LMA()

cdef extern from "OpenANN/optimization/CG.h" namespace "OpenANN":
  cdef cppclass CG(Optimizer):
    CG()

cdef extern from "OpenANN/optimization/LBFGS.h" namespace "OpenANN":
  cdef cppclass LBFGS(Optimizer):
    LBFGS(int m)


cdef extern from "OpenANN/Learner.h" namespace "OpenANN":
  cdef cppclass Learner(Optimizable):
    Learner& trainingSet(MatrixXd& input, MatrixXd& output)
    Learner& trainingSet(DataSet& dataset)
    MatrixXd predict "operator()" (MatrixXd& x)

cdef extern from "OpenANN/Net.h" namespace "OpenANN":
  cdef cppclass Net(Learner):
    Net()
    Net& inputLayer(int dim1, int dim2, int dim3)
    Net& alphaBetaFilterLayer(double deltaT, double stdDev)
    Net& fullyConnectedLayer(int units, ActivationFunction act, double stdDev,
                             bool bias)
    Net& restrictedBoltzmannMachineLayer(int H, int cdN, double stdDev,
                                         bool backprop)
    Net& compressedLayer(int units, int params, ActivationFunction act,
                         string compression, double stdDev, bool bias)
    Net& extremeLayer(int units, ActivationFunction act, double stdDev,
                      bool bias)
    Net& intrinsicPlasticityLayer(double targetMean, double stdDev)
    Net& convolutionalLayer(int featureMaps, int kernelRows, int kernelCols,
                            ActivationFunction act, double stdDev, bool bias)
    Net& subsamplingLayer(int kernelRows, int kernelCols,
                          ActivationFunction act, double stdDev, bool bias)
    Net& maxPoolingLayer(int kernelRows, int kernelCols)
    Net& localReponseNormalizationLayer(double k, int n, double alpha,
                                        double beta)
    Net& dropoutLayer(double dropoutProbability)
    Net& outputLayer(int units, ActivationFunction act, double stdDev)
    Net& compressedOutputLayer(int units, int params, ActivationFunction act,
                               string& compression, double stdDev)
    Net& addLayer(Layer *layer)
    Net& addOutputLayer(Layer *layer)

    Net& setRegularization(double l1Penalty, double l2Penalty,
                           double maxSquaredWeightNorm)
    Net& setErrorFunction(ErrorFunction errorFunction)
    Net& useDropout(bool activate)

    unsigned int numberOflayers()
    Layer& getLayer(unsigned int l)
    OutputInfo getOutputInfo(int l)
    DataSet* propagateDataSet(DataSet& dataSet, int l)

    void save(string& fileName)
    void load(string& fileName)

cdef extern from "OpenANN/SparseAutoEncoder.h" namespace "OpenANN":
  cdef cppclass SparseAutoEncoder(Learner):
    SparseAutoEncoder(int D, int H, double beta, double rho, double lmbda,
                      ActivationFunction act)
    MatrixXd getInputWeights()
    MatrixXd getOutputWeights()
    VectorXd reconstruct(VectorXd& x)


cdef extern from "OpenANN/Transformer.h" namespace "OpenANN":
  cdef cppclass Transformer:
    Transformer& fit(MatrixXd& X)
    MatrixXd transform(MatrixXd& X)

cdef extern from "OpenANN/Normalization.h" namespace "OpenANN":
  cdef cppclass Normalization(Transformer):
    Normalization()
    MatrixXd getMean()
    MatrixXd getStd()

cdef extern from "OpenANN/PCA.h" namespace "OpenANN":
  cdef cppclass PCA(Transformer):
    PCA(int components, bool whiten)
    VectorXd explainedVarianceRatio()

<<<<<<< HEAD
cdef extern from "OpenANN/KMeans.h" namespace "OpenANN":
  cdef cppclass KMeans:
    KMeans(int D, int K)
    void update(MatrixXd& X)
    MatrixXd transform "operator()" (MatrixXd& x)
    MatrixXd getCenters()
=======
cdef extern from "OpenANN/ZCAWhitening.h" namespace "OpenANN":
  cdef cppclass ZCAWhitening(Transformer):
    ZCAWhitening()

>>>>>>> 4debb33b

cdef extern from "OpenANN/Evaluation.h" namespace "OpenANN":
  double sse(Learner& learner, DataSet& dataSet)
  double mse(Learner& learner, DataSet& dataSet)
  double rmse(Learner& learner, DataSet& dataSet)
  double accuracy(Learner& learner, DataSet& dataSet)
  MatrixXi confusionMatrix(Learner& learner, DataSet& dataSet)
  int classificationHits(Learner& learner, DataSet& dataSet)
  double crossValidation(int folds, Learner& learner, DataSet& dataSet,
                         Optimizer& opt)<|MERGE_RESOLUTION|>--- conflicted
+++ resolved
@@ -280,19 +280,17 @@
     PCA(int components, bool whiten)
     VectorXd explainedVarianceRatio()
 
-<<<<<<< HEAD
+cdef extern from "OpenANN/ZCAWhitening.h" namespace "OpenANN":
+  cdef cppclass ZCAWhitening(Transformer):
+    ZCAWhitening()
+
 cdef extern from "OpenANN/KMeans.h" namespace "OpenANN":
   cdef cppclass KMeans:
     KMeans(int D, int K)
     void update(MatrixXd& X)
     MatrixXd transform "operator()" (MatrixXd& x)
     MatrixXd getCenters()
-=======
-cdef extern from "OpenANN/ZCAWhitening.h" namespace "OpenANN":
-  cdef cppclass ZCAWhitening(Transformer):
-    ZCAWhitening()
-
->>>>>>> 4debb33b
+
 
 cdef extern from "OpenANN/Evaluation.h" namespace "OpenANN":
   double sse(Learner& learner, DataSet& dataSet)
