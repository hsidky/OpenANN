--- conflicted
+++ resolved
@@ -90,13 +90,6 @@
     self.thisptr.seed(s)
 
 
-<<<<<<< HEAD
-def _use_all_cores():
-  openann.useAllCores()
-
-
-_use_all_cores()
-=======
 cdef class OpenANN:
   """OpenANN library infos."""
   @classmethod
@@ -118,4 +111,10 @@
   @classmethod
   def compilation_flags(cls):
     return cbindings.COMPILATION_FLAGS
->>>>>>> 3f61785b
+
+
+def _use_all_cores():
+  openann.useAllCores()
+
+
+_use_all_cores()