--- conflicted
+++ resolved
@@ -170,13 +170,8 @@
     deltas(0, j) = phd(0, j) * (*ein)(0, j);
   if(backprop)
   {
-<<<<<<< HEAD
     Wd = deltas.transpose() * v;
     bhd = deltas.transpose();
-=======
-    Wd = deltas * v.transpose();
-    bhd = deltas;
->>>>>>> 074558b4
   }
   // Prepare error signals for previous layer
   e = W.transpose() * deltas;
