#include <OpenANN/layers/SigmaPi.h>
#include <OpenANN/util/Random.h>
#include <OpenANN/util/OpenANNException.h>
#include <omp.h>

namespace OpenANN {

double SigmaPi::Constraint::operator() (int p1, int p2) const 
{
    throw OpenANNException("Constrain operator (p1, p2) must be implemented");
    return 0.0;
}

double SigmaPi::Constraint::operator() (int p1, int p2, int p3) const 
{
    throw OpenANNException("Constrain operator (p1, p2, p3) must be implemented");
    return 0.0;
}

double SigmaPi::Constraint::operator() (int p1, int p2, int p3, int p4) const 
{
    throw OpenANNException("Constrain operator (p1, p2, p3, p4) must be implemented");
    return 0.0;
}


bool SigmaPi::Constraint::isDefault() const {
    return false;
}


struct NoConstraint : public OpenANN::SigmaPi::Constraint
{
    virtual bool isDefault() const {
        return true;
    }
};



SigmaPi::SigmaPi(OutputInfo info, bool bias, ActivationFunction act, double stdDev)
    : info(info), bias(bias), act(act), stdDev(stdDev), x(0), e(info.outputs())
{
}


void SigmaPi::initializeParameters()
{
    RandomNumberGenerator rng;
    for(int i = 0; i < nodes.size(); ++i)
        for(int j = 0; j < nodes[i].size(); ++j) 
            w[nodes[i][j].weight] = rng.sampleNormalDistribution<double>() * stdDev;
}


void SigmaPi::updatedParameters()
{
}

void SigmaPi::forwardPropagate(Eigen::VectorXd* x, Eigen::VectorXd*& y, bool dropout)
{
    int J = nodes.size();
    this->x = x;

    for(int i = 0; i < nodes.size(); ++i) {
        HigherOrderNeuron& neuron = nodes[i];

        double sum = 0.0;

#pragma omp parallel for reduction(+:sum)
        for(int j = 0; j < neuron.size(); ++j) {
            HigherOrderUnit& unit = neuron[j];

            double korrelation = 1.0;

            for(int k = 0; k < unit.position.size(); ++k) {
               korrelation *= (*x)(unit.position.at(k));
            }

            sum = sum +  w[unit.weight] * korrelation;
        }

        a(i) = sum;
    }

    activationFunction(act, a, this->y);

    if(bias)
        this->y(J) = 1.0;

    y = &(this->y);
}


void SigmaPi::backpropagate(Eigen::VectorXd* error_in, Eigen::VectorXd*& error_out)
{
    e.fill(0.0);

    for(int i = 0; i < wd.size(); ++i)
        wd[i] = 0.0;

    activationFunctionDerivative(act, y, yd);

    for(int i = 0; i < nodes.size(); ++i) {
        HigherOrderNeuron& neuron = nodes.at(i);

        double sum = 0.0;
        deltas(i) = (*error_in)(i) * yd(i);

#pragma omp parallel for
        for(int j = 0; j < neuron.size(); ++j) {
            HigherOrderUnit& unit = neuron.at(j);

            double korrelation = 1.0;

            for(int k = 0; k < unit.position.size(); ++k) {
              int index = unit.position.at(k);
              korrelation *= (*x)(index);
<<<<<<< HEAD
=======
#pragma atomic update
>>>>>>> 523b6fc9
              e(index) += w[unit.weight] * deltas(i);
            }

#pragma atomic update
            wd[unit.weight] += deltas(i) * korrelation;
        }
    }

    error_out = &e;
}


Eigen::VectorXd& SigmaPi::getOutput()
{
    return y;
}

OutputInfo SigmaPi::initialize(std::vector<double*>& parameterPointers, std::vector<double*>& parameterDerivativePointers)
{
    int J = nodes.size();

    for(int i = 0; i < w.size(); ++i) {
        parameterPointers.push_back(&(w[i]));
        parameterDerivativePointers.push_back(&(wd[i]));
    }

    y.resize(J + bias);
    yd.resize(J);
    deltas.resize(J);
    a.resize(J);

    if(bias)
        y(J) = 1.0;

    initializeParameters();

    OutputInfo info;
    info.bias = bias;
    info.dimensions.push_back(J);
    return info;
}


SigmaPi& SigmaPi::secondOrderNodes(int numbers)
{
    NoConstraint constrain;
    return secondOrderNodes(numbers, constrain);
}

SigmaPi& SigmaPi::thirdOrderNodes(int numbers)
{
    NoConstraint constrain;
    return thirdOrderNodes(numbers, constrain);
}

SigmaPi& SigmaPi::fourthOrderNodes(int numbers)
{
    NoConstraint constrain;
    return fourthOrderNodes(numbers, constrain);
}



SigmaPi& SigmaPi::secondOrderNodes(int numbers, const Constraint& constraint)
{
    int I = info.outputs();

    for(int i = 0; i < numbers; ++i) {
        HigherOrderNeuron neuron;

        for(int p1 = 0; p1 < (I - 1); ++p1) {
            for(int p2 = p1 + 1; p2 < I; ++p2) {
                HigherOrderUnit snd_order_unit;

                snd_order_unit.position.push_back(p1);
                snd_order_unit.position.push_back(p2);

                if(!constraint.isDefault()) {
                    double ref = constraint(p1, p2);
                    size_t found = neuron.size();

                    for(int j = 0; j < neuron.size(); ++j) {
                        if(std::fabs(w[neuron[j].weight] - ref) < 0.001) {
                            found = j;
                            j = neuron.size();
                        }
                    }

                    if(found >= neuron.size()) {
                        snd_order_unit.weight = w.size();
                        w.push_back(ref);
                        wd.push_back(ref);
                    } else { 
                        snd_order_unit.weight = neuron[found].weight;
                    }
                } else {
                    snd_order_unit.weight = w.size(); 

                    w.push_back(0.0);
                    wd.push_back(0.0);
                }

                neuron.push_back(snd_order_unit);                
            }
        }

        nodes.push_back(neuron);
    }

    return *this;
}

SigmaPi& SigmaPi::thirdOrderNodes(int numbers, const Constraint& constraint)
{
    int I = info.outputs();

    for(int i = 0; i < numbers; ++i) {
        HigherOrderNeuron neuron;

        for(int p1 = 0; p1 < (I - 2); ++p1) {
            for(int p2 = p1 + 1; p2 < (I - 1); ++p2) {
                for(int p3 = p2 + 1; p3 < I; ++p3) {
                    HigherOrderUnit honn_unit;

                    honn_unit.position.push_back(p1);
                    honn_unit.position.push_back(p2);
                    honn_unit.position.push_back(p3);

                    if(!constraint.isDefault()) {
                        double ref = constraint(p1, p2, p3);
                        size_t found = neuron.size();

                        for(int j = 0; j < neuron.size(); ++j) {
                            if(std::fabs(w[neuron[j].weight] - ref) < 0.001) {
                                found = j;
                                j = neuron.size();
                            }
                        }

                        if(found >= neuron.size()) {
                            honn_unit.weight = w.size();
                            w.push_back(ref);
                            wd.push_back(ref);
                        } else { 
                            honn_unit.weight = neuron[found].weight;
                        }
                    } else {
                        honn_unit.weight = w.size(); 

                        w.push_back(0.0);
                        wd.push_back(0.0);
                    }

                    neuron.push_back(honn_unit);   
                }
            }
        }

        nodes.push_back(neuron);
    }

    return *this;
}


SigmaPi& SigmaPi::fourthOrderNodes(int numbers, const Constraint& constraint)
{
    int I = info.outputs();

    for(int i = 0; i < numbers; ++i) {
        HigherOrderNeuron neuron;

        for(int p1 = 0; p1 < (I - 3); ++p1) {
            for(int p2 = p1 + 1; p2 < (I - 2); ++p2) {
                for(int p3 = p2 + 1; p3 < (I - 1); ++p3) {
                    for(int p4 = p3 + 1; p4 < I; ++p4) {
                        HigherOrderUnit honn_unit;

                        honn_unit.position.push_back(p1);
                        honn_unit.position.push_back(p2);
                        honn_unit.position.push_back(p3);
                        honn_unit.position.push_back(p4);

                        if(!constraint.isDefault()) {
                            double ref = constraint(p1, p2, p3, p4);
                            size_t found = neuron.size();

                            for(int j = 0; j < neuron.size(); ++j) {
                                if(std::fabs(w[neuron[j].weight] - ref) < 0.001) {
                                    found = j;
                                    j = neuron.size();
                                }
                            }

                            if(found >= neuron.size()) {
                                honn_unit.weight = w.size();
                                w.push_back(ref);
                                wd.push_back(ref);
                            } else { 
                                honn_unit.weight = neuron[found].weight;
                            }
                        } else {
                            honn_unit.weight = w.size(); 

                            w.push_back(0.0);
                            wd.push_back(0.0);
                        }

                        neuron.push_back(honn_unit);   
                    }
                }
            }
        }

        nodes.push_back(neuron);
    }

    return *this;
}



}
<|MERGE_RESOLUTION|>--- conflicted
+++ resolved
@@ -107,7 +107,6 @@
         double sum = 0.0;
         deltas(i) = (*error_in)(i) * yd(i);
 
-#pragma omp parallel for
         for(int j = 0; j < neuron.size(); ++j) {
             HigherOrderUnit& unit = neuron.at(j);
 
@@ -116,14 +115,9 @@
             for(int k = 0; k < unit.position.size(); ++k) {
               int index = unit.position.at(k);
               korrelation *= (*x)(index);
-<<<<<<< HEAD
-=======
-#pragma atomic update
->>>>>>> 523b6fc9
               e(index) += w[unit.weight] * deltas(i);
             }
 
-#pragma atomic update
             wd[unit.weight] += deltas(i) * korrelation;
         }
     }
