#include <OpenANN/layers/SigmaPi.h>
#include <OpenANN/util/Random.h>
#include <OpenANN/util/OpenANNException.h>
#include <omp.h>

namespace OpenANN {

double SigmaPi::Constraint::operator() (int p1, int p2) const 
{
    throw OpenANNException("Constrain operator (p1, p2) must be implemented");
    return 0.0;
}

double SigmaPi::Constraint::operator() (int p1, int p2, int p3) const 
{
    throw OpenANNException("Constrain operator (p1, p2, p3) must be implemented");
    return 0.0;
}

double SigmaPi::Constraint::operator() (int p1, int p2, int p3, int p4) const 
{
    throw OpenANNException("Constrain operator (p1, p2, p3, p4) must be implemented");
    return 0.0;
}


bool SigmaPi::Constraint::isDefault() const {
    return false;
}


struct NoConstraint : public OpenANN::SigmaPi::Constraint
{
    virtual bool isDefault() const {
        return true;
    }
};



SigmaPi::SigmaPi(OutputInfo info, bool bias, ActivationFunction act, double stdDev)
    : info(info), bias(bias), act(act), stdDev(stdDev),
      x(1, info.outputs() + bias), e(1, info.outputs())
{
  if(bias)
    x(info.outputs()) = 1.0;
}


void SigmaPi::initializeParameters()
{
    RandomNumberGenerator rng;
    for(int i = 0; i < nodes.size(); ++i)
        for(int j = 0; j < nodes[i].size(); ++j) 
            w[nodes[i][j].weight] = rng.sampleNormalDistribution<double>() * stdDev;
}


void SigmaPi::updatedParameters()
{
}

void SigmaPi::forwardPropagate(Eigen::MatrixXd* x, Eigen::MatrixXd*& y, bool dropout)
{
    const int N = x->rows();
    if(N > 1)
      throw new OpenANNException("SigmaPi layer does not support batches.");
    int J = nodes.size();
    this->x.leftCols(info.outputs()) = *x;

    int i = 0;

    for(HigherOrderNeuron* n = &nodes.front(); n <= &nodes.back(); ++n) {
        double sum = 0.0;

#pragma omp parallel for reduction(+:sum)
        for(HigherOrderUnit* u = &n->front(); u <= &n->back(); ++u) {

            double korrelation = 1.0;

<<<<<<< HEAD
            for(int k = 0; k < unit.position.size(); ++k) {
               korrelation *= (*x)(0, unit.position.at(k));
=======
            for(int k = 0; k < u->position.size(); ++k) {
               korrelation *= (*x)(u->position.at(k));
>>>>>>> a90db16f
            }

           sum = sum + w[u->weight] * korrelation;
        }

<<<<<<< HEAD
        a(0, i) = sum;
=======
        a(i++) = sum;
>>>>>>> a90db16f
    }

    activationFunction(act, a, this->y);

    y = &(this->y);
}


void SigmaPi::backpropagate(Eigen::MatrixXd* error_in, Eigen::MatrixXd*& error_out)
{
    e.fill(0.0);

    for(int i = 0; i < wd.size(); ++i)
        wd[i] = 0.0;

    activationFunctionDerivative(act, y, yd);

    int i = 0;

    for(HigherOrderNeuron* n = &nodes.front(); n <= &nodes.back(); ++n) {
        double sum = 0.0;
        deltas(0, i) = (*error_in)(0, i) * yd(0, i);

        for(HigherOrderUnit* u = &n->front(); u <= &n->back(); ++u) {
            double korrelation = 1.0;

<<<<<<< HEAD
            for(int k = 0; k < unit.position.size(); ++k) {
              int index = unit.position.at(k);
              korrelation *= x(0, index);
              e(0, index) += w[unit.weight] * deltas(0, i);
            }

            wd[unit.weight] += deltas(0, i) * korrelation;
=======
            for(int k = 0; k < u->position.size(); ++k) {
              int index = u->position.at(k);
              korrelation *= x(index);
              e(index) += w[u->weight] * deltas(i);
            }

            wd[u->weight] += deltas(i) * korrelation;
>>>>>>> a90db16f
        }
       
        ++i;
    }

    error_out = &e;
}


Eigen::MatrixXd& SigmaPi::getOutput()
{
    return y;
}

OutputInfo SigmaPi::initialize(std::vector<double*>& parameterPointers, std::vector<double*>& parameterDerivativePointers)
{
    int J = nodes.size();

    for(int i = 0; i < w.size(); ++i) {
        parameterPointers.push_back(&(w[i]));
        parameterDerivativePointers.push_back(&(wd[i]));
    }

    y.resize(1, J + bias);
    yd.resize(1, J);
    deltas.resize(1, J);
    a.resize(1, J);

    initializeParameters();

    OutputInfo info;
    info.dimensions.push_back(J);
    return info;
}


SigmaPi& SigmaPi::secondOrderNodes(int numbers)
{
    NoConstraint constrain;
    return secondOrderNodes(numbers, constrain);
}

SigmaPi& SigmaPi::thirdOrderNodes(int numbers)
{
    NoConstraint constrain;
    return thirdOrderNodes(numbers, constrain);
}

SigmaPi& SigmaPi::fourthOrderNodes(int numbers)
{
    NoConstraint constrain;
    return fourthOrderNodes(numbers, constrain);
}



SigmaPi& SigmaPi::secondOrderNodes(int numbers, const Constraint& constraint)
{
    int I = info.outputs() + bias;

    for(int i = 0; i < numbers; ++i) {
        HigherOrderNeuron neuron;

        for(int p1 = 0; p1 < (I - 1); ++p1) {
            for(int p2 = p1 + 1; p2 < I; ++p2) {
                HigherOrderUnit snd_order_unit;

                snd_order_unit.position.push_back(p1);
                snd_order_unit.position.push_back(p2);

                if(!constraint.isDefault()) {
                    double ref = constraint(p1, p2);
                    size_t found = neuron.size();

                    for(int j = 0; j < neuron.size(); ++j) {
                        if(std::fabs(w[neuron[j].weight] - ref) < 0.001) {
                            found = j;
                            j = neuron.size();
                        }
                    }

                    if(found >= neuron.size()) {
                        snd_order_unit.weight = w.size();
                        w.push_back(ref);
                        wd.push_back(ref);
                    } else { 
                        snd_order_unit.weight = neuron[found].weight;
                    }
                } else {
                    snd_order_unit.weight = w.size(); 

                    w.push_back(0.0);
                    wd.push_back(0.0);
                }

                neuron.push_back(snd_order_unit);                
            }
        }

        nodes.push_back(neuron);
    }

    return *this;
}

SigmaPi& SigmaPi::thirdOrderNodes(int numbers, const Constraint& constraint)
{
    int I = info.outputs() + bias;

    for(int i = 0; i < numbers; ++i) {
        HigherOrderNeuron neuron;

        for(int p1 = 0; p1 < (I - 2); ++p1) {
            for(int p2 = p1 + 1; p2 < (I - 1); ++p2) {
                for(int p3 = p2 + 1; p3 < I; ++p3) {
                    HigherOrderUnit honn_unit;

                    honn_unit.position.push_back(p1);
                    honn_unit.position.push_back(p2);
                    honn_unit.position.push_back(p3);

                    if(!constraint.isDefault()) {
                        double ref = constraint(p1, p2, p3);
                        size_t found = neuron.size();

                        for(int j = 0; j < neuron.size(); ++j) {
                            if(std::fabs(w[neuron[j].weight] - ref) < 0.001) {
                                found = j;
                                j = neuron.size();
                            }
                        }

                        if(found >= neuron.size()) {
                            honn_unit.weight = w.size();
                            w.push_back(ref);
                            wd.push_back(ref);
                        } else { 
                            honn_unit.weight = neuron[found].weight;
                        }
                    } else {
                        honn_unit.weight = w.size(); 

                        w.push_back(0.0);
                        wd.push_back(0.0);
                    }

                    neuron.push_back(honn_unit);   
                }
            }
        }

        nodes.push_back(neuron);
    }

    return *this;
}


SigmaPi& SigmaPi::fourthOrderNodes(int numbers, const Constraint& constraint)
{
    int I = info.outputs() + bias;

    for(int i = 0; i < numbers; ++i) {
        HigherOrderNeuron neuron;

        for(int p1 = 0; p1 < (I - 3); ++p1) {
            for(int p2 = p1 + 1; p2 < (I - 2); ++p2) {
                for(int p3 = p2 + 1; p3 < (I - 1); ++p3) {
                    for(int p4 = p3 + 1; p4 < I; ++p4) {
                        HigherOrderUnit honn_unit;

                        honn_unit.position.push_back(p1);
                        honn_unit.position.push_back(p2);
                        honn_unit.position.push_back(p3);
                        honn_unit.position.push_back(p4);

                        if(!constraint.isDefault()) {
                            double ref = constraint(p1, p2, p3, p4);
                            size_t found = neuron.size();

                            for(int j = 0; j < neuron.size(); ++j) {
                                if(std::fabs(w[neuron[j].weight] - ref) < 0.001) {
                                    found = j;
                                    j = neuron.size();
                                }
                            }

                            if(found >= neuron.size()) {
                                honn_unit.weight = w.size();
                                w.push_back(ref);
                                wd.push_back(ref);
                            } else { 
                                honn_unit.weight = neuron[found].weight;
                            }
                        } else {
                            honn_unit.weight = w.size(); 

                            w.push_back(0.0);
                            wd.push_back(0.0);
                        }

                        neuron.push_back(honn_unit);   
                    }
                }
            }
        }

        nodes.push_back(neuron);
    }

    return *this;
}



}
<|MERGE_RESOLUTION|>--- conflicted
+++ resolved
@@ -78,23 +78,14 @@
 
             double korrelation = 1.0;
 
-<<<<<<< HEAD
-            for(int k = 0; k < unit.position.size(); ++k) {
-               korrelation *= (*x)(0, unit.position.at(k));
-=======
             for(int k = 0; k < u->position.size(); ++k) {
-               korrelation *= (*x)(u->position.at(k));
->>>>>>> a90db16f
+               korrelation *= (*x)(0, u->position.at(k));
             }
 
            sum = sum + w[u->weight] * korrelation;
         }
 
-<<<<<<< HEAD
-        a(0, i) = sum;
-=======
-        a(i++) = sum;
->>>>>>> a90db16f
+        a(0, i++) = sum;
     }
 
     activationFunction(act, a, this->y);
@@ -121,23 +112,13 @@
         for(HigherOrderUnit* u = &n->front(); u <= &n->back(); ++u) {
             double korrelation = 1.0;
 
-<<<<<<< HEAD
-            for(int k = 0; k < unit.position.size(); ++k) {
-              int index = unit.position.at(k);
-              korrelation *= x(0, index);
-              e(0, index) += w[unit.weight] * deltas(0, i);
-            }
-
-            wd[unit.weight] += deltas(0, i) * korrelation;
-=======
             for(int k = 0; k < u->position.size(); ++k) {
               int index = u->position.at(k);
-              korrelation *= x(index);
-              e(index) += w[u->weight] * deltas(i);
-            }
-
-            wd[u->weight] += deltas(i) * korrelation;
->>>>>>> a90db16f
+              korrelation *= x(0, index);
+              e(index) += w[u->weight] * deltas(0, i);
+            }
+
+            wd[u->weight] += deltas(0, i) * korrelation;
         }
        
         ++i;
