#include "Test/TestSuite.h"
#include "Test/TextTestRunner.h"
#ifdef USE_QT
#include "Test/QtTestRunner.h"
#endif
#include <iostream>
#include <cstdlib>
#include <OpenANN/io/Logger.h>
#include <OpenANN/OpenANN>
#include <OpenANN/util/Random.h>
#include "ActivationFunctionsTestCase.h"
#include "CMAESTestCase.h"
#include "CompressionMatrixFactoryTestCase.h"
#include "RandomTestCase.h"
#include "LayerTestCase.h"
#include "PreprocessingTestCase.h"
#include "IntrinsicPlasticityTestCase.h"
#include "MBSGDTestCase.h"
#include "LMATestCase.h"
<<<<<<< HEAD
=======
#include "DataSetTestCase.h"
#include "IODataSetTestCase.h"
>>>>>>> c52b349d
#include "EvaluationTestCase.h"

int main(int argc, char** argv)
{
  OpenANN::OpenANNLibraryInfo::print();

  bool verbose = false;
  bool qt = false;
  for(int i = 1; i < argc; i++)
  {
    std::string argument(argv[i]);
    if(argument == std::string("-v"))
      verbose = true;
    else if(argument == std::string("-qt"))
      qt = true;
  }

  OpenANN::Logger::deactivate = true;
  OpenANN::RandomNumberGenerator rng;
  rng.seed(4);

  TestSuite ts("OpenANN");
  ts.addTestCase(new ActivationFunctionsTestCase);
  ts.addTestCase(new CMAESTestCase);
  ts.addTestCase(new CompressionMatrixFactoryTestCase);
  ts.addTestCase(new RandomTestCase);
  ts.addTestCase(new LayerTestCase);
  ts.addTestCase(new PreprocessingTestCase);
  ts.addTestCase(new IntrinsicPlasticityTestCase);
  ts.addTestCase(new MBSGDTestCase);
  ts.addTestCase(new LMATestCase);
<<<<<<< HEAD
=======
  ts.addTestCase(new DataSetTestCase);
  ts.addTestCase(new IODataSetTestCase);
>>>>>>> c52b349d
  ts.addTestCase(new EvaluationTestCase);

  if(qt)
  {
#ifdef USE_QT
    QtTestRunner qtr(argc, argv);
    qtr.run(ts);
#else
    std::cerr << "Qt is not available." << std::endl;
    return EXIT_FAILURE;
#endif
  }
  else
  {
    TextTestRunner ttr(verbose);
    ttr.run(ts);
  }

  return EXIT_SUCCESS;
}<|MERGE_RESOLUTION|>--- conflicted
+++ resolved
@@ -17,11 +17,8 @@
 #include "IntrinsicPlasticityTestCase.h"
 #include "MBSGDTestCase.h"
 #include "LMATestCase.h"
-<<<<<<< HEAD
-=======
 #include "DataSetTestCase.h"
 #include "IODataSetTestCase.h"
->>>>>>> c52b349d
 #include "EvaluationTestCase.h"
 
 int main(int argc, char** argv)
@@ -53,11 +50,8 @@
   ts.addTestCase(new IntrinsicPlasticityTestCase);
   ts.addTestCase(new MBSGDTestCase);
   ts.addTestCase(new LMATestCase);
-<<<<<<< HEAD
-=======
   ts.addTestCase(new DataSetTestCase);
   ts.addTestCase(new IODataSetTestCase);
->>>>>>> c52b349d
   ts.addTestCase(new EvaluationTestCase);
 
   if(qt)
