--- conflicted
+++ resolved
@@ -15,15 +15,12 @@
 #include "LayerTestCase.h"
 #include "PreprocessingTestCase.h"
 #include "IntrinsicPlasticityTestCase.h"
-<<<<<<< HEAD
 #include "RBMTestCase.h"
-=======
 #include "MBSGDTestCase.h"
 #include "LMATestCase.h"
 #include "DataSetTestCase.h"
 #include "IODataSetTestCase.h"
 #include "EvaluationTestCase.h"
->>>>>>> 76a720ca
 
 int main(int argc, char** argv)
 {
@@ -52,15 +49,12 @@
   ts.addTestCase(new LayerTestCase);
   ts.addTestCase(new PreprocessingTestCase);
   ts.addTestCase(new IntrinsicPlasticityTestCase);
-<<<<<<< HEAD
   ts.addTestCase(new RBMTestCase);
-=======
   ts.addTestCase(new MBSGDTestCase);
   ts.addTestCase(new LMATestCase);
   ts.addTestCase(new DataSetTestCase);
   ts.addTestCase(new IODataSetTestCase);
   ts.addTestCase(new EvaluationTestCase);
->>>>>>> 76a720ca
 
   if(qt)
   {
