#include "Test/TestSuite.h"
#include "Test/TextTestRunner.h"
#ifdef USE_QT
#include "Test/QtTestRunner.h"
#endif
#include <iostream>
#include <cstdlib>
#include <OpenANN/io/Logger.h>
#include <OpenANN/OpenANN>
#include <OpenANN/util/Random.h>
#include "ActivationFunctionsTestCase.h"
#include "CMAESTestCase.h"
#include "CompressionMatrixFactoryTestCase.h"
#include "RandomTestCase.h"
#include "LayerTestCase.h"
#include "PreprocessingTestCase.h"
#include "IntrinsicPlasticityTestCase.h"
#include "MBSGDTestCase.h"
#include "LMATestCase.h"
<<<<<<< HEAD
#include "DataSetTestCase.h"
=======
#include "IODataSetTestCase.h"
>>>>>>> 1f1b5ca6

int main(int argc, char** argv)
{
  OpenANN::OpenANNLibraryInfo::print();

  bool verbose = false;
  bool qt = false;
  for(int i = 1; i < argc; i++)
  {
    std::string argument(argv[i]);
    if(argument == std::string("-v"))
      verbose = true;
    else if(argument == std::string("-qt"))
      qt = true;
  }

  OpenANN::Logger::deactivate = true;
  OpenANN::RandomNumberGenerator rng;
  rng.seed(4);

  TestSuite ts("OpenANN");
  ts.addTestCase(new ActivationFunctionsTestCase);
  ts.addTestCase(new CMAESTestCase);
  ts.addTestCase(new CompressionMatrixFactoryTestCase);
  ts.addTestCase(new RandomTestCase);
  ts.addTestCase(new LayerTestCase);
  ts.addTestCase(new PreprocessingTestCase);
  ts.addTestCase(new IntrinsicPlasticityTestCase);
  ts.addTestCase(new MBSGDTestCase);
  ts.addTestCase(new LMATestCase);
<<<<<<< HEAD
  ts.addTestCase(new DataSetTestCase);
=======
  ts.addTestCase(new IODataSetTestCase);
>>>>>>> 1f1b5ca6

  if(qt)
  {
#ifdef USE_QT
    QtTestRunner qtr(argc, argv);
    qtr.run(ts);
#else
    std::cerr << "Qt is not available." << std::endl;
    return EXIT_FAILURE;
#endif
  }
  else
  {
    TextTestRunner ttr(verbose);
    ttr.run(ts);
  }

  return EXIT_SUCCESS;
}<|MERGE_RESOLUTION|>--- conflicted
+++ resolved
@@ -17,11 +17,8 @@
 #include "IntrinsicPlasticityTestCase.h"
 #include "MBSGDTestCase.h"
 #include "LMATestCase.h"
-<<<<<<< HEAD
 #include "DataSetTestCase.h"
-=======
 #include "IODataSetTestCase.h"
->>>>>>> 1f1b5ca6
 
 int main(int argc, char** argv)
 {
@@ -52,11 +49,8 @@
   ts.addTestCase(new IntrinsicPlasticityTestCase);
   ts.addTestCase(new MBSGDTestCase);
   ts.addTestCase(new LMATestCase);
-<<<<<<< HEAD
   ts.addTestCase(new DataSetTestCase);
-=======
   ts.addTestCase(new IODataSetTestCase);
->>>>>>> 1f1b5ca6
 
   if(qt)
   {
